--- conflicted
+++ resolved
@@ -82,8 +82,13 @@
                 createdAt: new Date(userProfile.created_at),
               };
             } else {
-<<<<<<< HEAD
-              // Create basic user from auth data and insert into database
+              // Profile not found or error fetching it. This should ideally not happen if the trigger works.
+              console.warn(
+                `User profile not found in public.users for email ${data.user.email} or error fetching:`,
+                profileError?.message
+              );
+              
+              // Create basic user from auth data and insert into database as fallback
               console.warn('User profile not found in database, creating user profile...');
               
               // SECURITY: Remove automatic admin role assignment based on email
@@ -113,25 +118,12 @@
               } catch (insertError) {
                 console.warn('Error creating user profile:', insertError);
               }
-
-=======
-              // Profile not found or error fetching it. This should ideally not happen if the trigger works.
-              console.warn(
-                `User profile not found in public.users for email ${data.user.email} or error fetching:`,
-                profileError?.message
-              );
-              // Fallback to auth metadata, but this might indicate an issue with profile creation.
->>>>>>> dfe70d1b
               user = {
                 id: data.user.id,
                 email: email,
                 firstName: data.user.user_metadata?.first_name || '',
                 lastName: data.user.user_metadata?.last_name || '',
-<<<<<<< HEAD
                 role: 'employee', // Default to lowest privilege role for security
-=======
-                role: 'user', // Default role, actual role should come from public.users
->>>>>>> dfe70d1b
                 isActive: true,
                 createdAt: new Date(),
               };
@@ -183,28 +175,29 @@
           }
 
           if (authData.user) {
-<<<<<<< HEAD
             // Check if email is verified (new users need verification)
             const isEmailVerified = authData.user.email_confirmed_at !== null;
             
-            // Create user profile in our users table
-            const { error: profileError } = await supabase
-              .from('users')
-              .insert({
-                id: authData.user.id,
-                email: authData.user.email,
-                first_name: data.firstName,
-                last_name: data.lastName,
-                role: data.role || 'user',
-                department: data.department,
-                is_active: true,
-              });
-=======
             // The trigger 'on_auth_user_created' is now responsible for creating the user profile in public.users.
-            // We no longer insert directly from the client here.
-            // We'll immediately set the auth state with data from the signup,
-            // and subsequent profile fetches (e.g., in checkAuth or page loads) will get the full profile.
->>>>>>> dfe70d1b
+            try {
+              const { error: profileError } = await supabase
+                .from('users')
+                .insert({
+                  id: authData.user.id,
+                  email: authData.user.email,
+                  first_name: data.firstName,
+                  last_name: data.lastName,
+                  role: data.role || 'cashier',
+                  department: data.department,
+                  is_active: true,
+                });
+              
+              if (profileError && !profileError.message.includes('duplicate key')) {
+                console.warn('Failed to create user profile:', profileError.message);
+              }
+            } catch (error) {
+              console.warn('Error creating user profile during registration:', error);
+            }
 
             // if (profileError) { // This block is removed
             //   console.warn('Failed to create user profile:', profileError.message);
@@ -340,7 +333,12 @@
                 createdAt: new Date(userProfile.created_at),
               };
             } else {
-<<<<<<< HEAD
+              // Profile not found or error fetching it. This should ideally not happen if the trigger works.
+              console.warn(
+                `User profile not found in public.users for email ${session.user.email} or error fetching:`,
+                profileError?.message
+              );
+              
               console.warn('User profile not found in database during auth check, creating user profile...');
               
               // SECURITY: Remove automatic admin role assignment based on email
@@ -370,25 +368,12 @@
               } catch (insertError) {
                 console.warn('Error creating user profile during auth check:', insertError);
               }
-
-=======
-              // Profile not found or error fetching it. This should ideally not happen if the trigger works.
-              console.warn(
-                `User profile not found in public.users for email ${session.user.email} or error fetching:`,
-                profileError?.message
-              );
-              // Fallback to auth metadata, but this might indicate an issue with profile creation.
->>>>>>> dfe70d1b
               user = {
                 id: session.user.id,
                 email: email,
                 firstName: session.user.user_metadata?.first_name || '',
                 lastName: session.user.user_metadata?.last_name || '',
-<<<<<<< HEAD
                 role: 'employee', // Default to lowest privilege role for security
-=======
-                role: 'user', // Default role, actual role should come from public.users
->>>>>>> dfe70d1b
                 isActive: true,
                 createdAt: new Date(),
               };
