--- conflicted
+++ resolved
@@ -1,15 +1,9 @@
-<<<<<<< HEAD
 import React, { useState, useEffect, useRef } from 'react';
 import { Menu, Search, User, LogOut, Loader2, X } from 'lucide-react';
 import { useSupabaseAuthStore } from '../store/supabaseAuthStore';
 import { useToastStore } from '../store/toastStore';
 import { useNavigation } from '../contexts/NavigationContext';
 import { settingsAPI } from '../api/settings';
-=======
-import React from 'react';
-import { Menu, Search, User, LogOut } from 'lucide-react';
-import { useSupabaseAuthStore } from '../store/supabaseAuthStore'; // UPDATED
->>>>>>> d7dfe85a
 import SupabaseStatusIndicator from './SupabaseStatusIndicator';
 import DatabaseStatus from './DatabaseStatus';
 import NotificationBell from './NotificationBell';
@@ -22,7 +16,6 @@
 }
 
 const Header: React.FC<HeaderProps> = ({ onMenuToggle, activeModule }) => {
-<<<<<<< HEAD
   const { user, logout } = useSupabaseAuthStore();
   const { addToast } = useToastStore();
   const { onModuleChange } = useNavigation();
@@ -157,12 +150,6 @@
     onModuleChange(moduleId);
     setSearchQuery('');
     setShowSearchResults(false);
-=======
-  const { user, logout } = useSupabaseAuthStore(); // UPDATED
-
-  const handleLogout = async () => { // UPDATED to be async
-    await logout(); // UPDATED to await
->>>>>>> d7dfe85a
   };
 
   // Close search dropdown when clicking outside
