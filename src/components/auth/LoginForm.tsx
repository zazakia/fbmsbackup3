import React, { useState } from 'react';
<<<<<<< HEAD
import { Eye, EyeOff, Mail, Lock, AlertCircle, UserPlus } from 'lucide-react';
import { useSupabaseAuthStore } from '../../store/supabaseAuthStore';
import { useSafeForm } from '../../hooks/useSafeForm';
=======
import { Eye, EyeOff, Mail, Lock, AlertCircle, Zap } from 'lucide-react';
import { useSupabaseAuthStore } from '../../store/supabaseAuthStore'; // UPDATED

// Inlined validateEmail as src/utils/auth.ts is being deleted
const validateEmail = (email: string): boolean => {
  const emailRegex = /^[^\s@]+@[^\s@]+\.[^\s@]+$/;
  return emailRegex.test(email);
};
>>>>>>> dfe70d1b

interface LoginFormProps {
  onSwitchToRegister: () => void;
}

const LoginForm: React.FC<LoginFormProps> = ({ onSwitchToRegister }) => {
  const [showPassword, setShowPassword] = useState(false);
  const [showUnregisteredPrompt, setShowUnregisteredPrompt] = useState(false);
  const { login, isLoading, error, clearError } = useSupabaseAuthStore();
  
  const {
    data: formData,
    errors: validationErrors,
    isValid,
    updateField,
    validate,
    getFieldProps
  } = useSafeForm({
    email: '',
    password: ''
  });
<<<<<<< HEAD
=======
  const [showPassword, setShowPassword] = useState(false);
  const [validationErrors, setValidationErrors] = useState<Record<string, string>>({});

  const { login, isLoading, error, clearError } = useSupabaseAuthStore(); // UPDATED

  const validateForm = (): boolean => {
    const errors: Record<string, string> = {};

    if (!formData.email) {
      errors.email = 'Email is required';
    } else if (!validateEmail(formData.email)) {
      errors.email = 'Please enter a valid email address';
    }

    if (!formData.password) {
      errors.password = 'Password is required';
    }

    setValidationErrors(errors);
    return Object.keys(errors).length === 0;
  };
>>>>>>> dfe70d1b

  const handleSubmit = async (e: React.FormEvent) => {
    e.preventDefault();
    clearError();

    if (!validate()) {
      return;
    }

    // Additional validation for required fields
    if (!formData.email || !formData.password) {
      return;
    }

    try {
      await login(formData);
    } catch (error) {
      // Check if this is an unregistered user error
      if (error instanceof Error && error.message === 'UNREGISTERED_USER') {
        // Show a better UI prompt instead of browser confirm
        setShowUnregisteredPrompt(true);
        return;
      }
      // Other errors are handled by the store
    }
  };

  const handleInputChange = (field: string, value: string) => {
    updateField(field, value);
    
    // Clear auth error and unregistered prompt when user makes changes
    if (error) {
      clearError();
    }
    if (showUnregisteredPrompt) {
      setShowUnregisteredPrompt(false);
    }
  };

  const handleCreateAccount = () => {
    setShowUnregisteredPrompt(false);
    onSwitchToRegister();
  };

  const handleCancelPrompt = () => {
    setShowUnregisteredPrompt(false);
  };

  return (
    <div className="w-full max-w-md mx-auto">
      <div className="bg-white rounded-2xl shadow-xl p-8">
        <div className="text-center mb-8">
          <div className="h-12 w-12 bg-gradient-to-r from-blue-500 to-purple-600 rounded-xl flex items-center justify-center mx-auto mb-4">
            <Mail className="h-6 w-6 text-white" />
          </div>
          <h2 className="text-2xl font-bold text-gray-900">Welcome Back</h2>
          <p className="text-gray-600 mt-2">Sign in to your FBMS account</p>
        </div>

        {error && (
          <div className={`mb-6 p-4 border rounded-lg flex items-center ${
            error.includes('not registered') 
              ? 'bg-blue-50 border-blue-200' 
              : 'bg-red-50 border-red-200'
          }`}>
            <AlertCircle className={`h-5 w-5 mr-3 ${
              error.includes('not registered') 
                ? 'text-blue-500' 
                : 'text-red-500'
            }`} />
            <div className="flex-1">
              <span className={`text-sm ${
                error.includes('not registered') 
                  ? 'text-blue-700' 
                  : 'text-red-700'
              }`}>
                {error}
              </span>
              {error.includes('not registered') && (
                <div className="mt-2">
                  <button
                    onClick={onSwitchToRegister}
                    className="text-blue-600 hover:text-blue-700 font-medium text-sm underline"
                  >
                    Create your account here →
                  </button>
                </div>
              )}
            </div>
          </div>
        )}


        <form onSubmit={handleSubmit} className="space-y-6">
          <div>
            <label htmlFor="email" className="block text-sm font-medium text-gray-700 mb-2">
              Email Address
            </label>
            <div className="relative">
              <Mail className="absolute left-3 top-1/2 transform -translate-y-1/2 h-5 w-5 text-gray-400" />
              <input
                id="email"
                type="email"
                value={formData.email}
                onChange={(e) => handleInputChange('email', e.target.value)}
                className={`w-full pl-10 pr-4 py-3 border rounded-lg focus:ring-2 focus:ring-blue-500 focus:border-transparent transition-colors ${
                  validationErrors.email ? 'border-red-300 bg-red-50' : 'border-gray-300'
                }`}
                placeholder="Enter your email"
                disabled={isLoading}
              />
            </div>
            {validationErrors.email && (
              <p id="email-error" className="mt-1 text-sm text-red-600">{validationErrors.email}</p>
            )}
          </div>

          <div>
            <label htmlFor="password" className="block text-sm font-medium text-gray-700 mb-2">
              Password
            </label>
            <div className="relative">
              <Lock className="absolute left-3 top-1/2 transform -translate-y-1/2 h-5 w-5 text-gray-400" />
              <input
                id="password"
                type={showPassword ? 'text' : 'password'}
                value={formData.password}
                onChange={(e) => handleInputChange('password', e.target.value)}
                className={`w-full pl-10 pr-12 py-3 border rounded-lg focus:ring-2 focus:ring-blue-500 focus:border-transparent transition-colors ${
                  validationErrors.password ? 'border-red-300 bg-red-50' : 'border-gray-300'
                }`}
                placeholder="Enter your password"
                disabled={isLoading}
              />
              <button
                type="button"
                onClick={() => setShowPassword(!showPassword)}
                className="absolute right-3 top-1/2 transform -translate-y-1/2 text-gray-400 hover:text-gray-600"
                disabled={isLoading}
                tabIndex={-1}
              >
                {showPassword ? <EyeOff className="h-5 w-5" /> : <Eye className="h-5 w-5" />}
              </button>
            </div>
            {validationErrors.password && (
              <p id="password-error" className="mt-1 text-sm text-red-600">{validationErrors.password}</p>
            )}
          </div>

          <button
            type="submit"
            disabled={isLoading}
            className="w-full bg-gradient-to-r from-blue-500 to-purple-600 text-white py-3 px-4 rounded-lg font-medium hover:from-blue-600 hover:to-purple-700 focus:ring-2 focus:ring-blue-500 focus:ring-offset-2 transition-all disabled:opacity-50 disabled:cursor-not-allowed"
          >
            {isLoading ? (
              <div className="flex items-center justify-center">
                <div className="animate-spin rounded-full h-5 w-5 border-b-2 border-white mr-2"></div>
                Signing In...
              </div>
            ) : (
              'Sign In'
            )}
          </button>
        </form>

        <div className="mt-8 text-center">
          <p className="text-gray-600">
            Don't have an account?{' '}
            <button
              onClick={onSwitchToRegister}
              className="text-blue-600 hover:text-blue-700 font-medium"
              disabled={isLoading}
            >
              Sign up here
            </button>
          </p>
        </div>

      </div>

      {/* Unregistered User Prompt Modal */}
      {showUnregisteredPrompt && (
        <div className="fixed inset-0 bg-black bg-opacity-50 flex items-center justify-center z-50">
          <div className="bg-white rounded-lg shadow-xl p-6 w-full max-w-md mx-4">
            <div className="flex items-center space-x-3 mb-4">
              <div className="w-10 h-10 bg-blue-100 rounded-full flex items-center justify-center">
                <UserPlus className="h-5 w-5 text-blue-600" />
              </div>
              <div>
                <h3 className="text-lg font-semibold text-gray-900">
                  Email Not Registered
                </h3>
                <p className="text-sm text-gray-600">
                  This email address is not registered.
                </p>
              </div>
            </div>
            
            <div className="mb-4">
              <p className="text-sm text-gray-700">
                The email <strong>{formData.email}</strong> is not registered in our system. 
                Would you like to create a new account?
              </p>
            </div>
            
            <div className="flex space-x-3">
              <button
                onClick={handleCancelPrompt}
                className="flex-1 px-4 py-2 text-gray-700 bg-gray-100 rounded-lg hover:bg-gray-200 transition-colors"
              >
                Cancel
              </button>
              <button
                onClick={handleCreateAccount}
                className="flex-1 px-4 py-2 bg-blue-600 text-white rounded-lg hover:bg-blue-700 transition-colors flex items-center justify-center"
              >
                <UserPlus className="h-4 w-4 mr-2" />
                Create Account
              </button>
            </div>
          </div>
        </div>
      )}
    </div>
  );
};

export default LoginForm;<|MERGE_RESOLUTION|>--- conflicted
+++ resolved
@@ -1,18 +1,7 @@
 import React, { useState } from 'react';
-<<<<<<< HEAD
 import { Eye, EyeOff, Mail, Lock, AlertCircle, UserPlus } from 'lucide-react';
 import { useSupabaseAuthStore } from '../../store/supabaseAuthStore';
 import { useSafeForm } from '../../hooks/useSafeForm';
-=======
-import { Eye, EyeOff, Mail, Lock, AlertCircle, Zap } from 'lucide-react';
-import { useSupabaseAuthStore } from '../../store/supabaseAuthStore'; // UPDATED
-
-// Inlined validateEmail as src/utils/auth.ts is being deleted
-const validateEmail = (email: string): boolean => {
-  const emailRegex = /^[^\s@]+@[^\s@]+\.[^\s@]+$/;
-  return emailRegex.test(email);
-};
->>>>>>> dfe70d1b
 
 interface LoginFormProps {
   onSwitchToRegister: () => void;
@@ -26,38 +15,12 @@
   const {
     data: formData,
     errors: validationErrors,
-    isValid,
     updateField,
-    validate,
-    getFieldProps
+    validate
   } = useSafeForm({
     email: '',
     password: ''
   });
-<<<<<<< HEAD
-=======
-  const [showPassword, setShowPassword] = useState(false);
-  const [validationErrors, setValidationErrors] = useState<Record<string, string>>({});
-
-  const { login, isLoading, error, clearError } = useSupabaseAuthStore(); // UPDATED
-
-  const validateForm = (): boolean => {
-    const errors: Record<string, string> = {};
-
-    if (!formData.email) {
-      errors.email = 'Email is required';
-    } else if (!validateEmail(formData.email)) {
-      errors.email = 'Please enter a valid email address';
-    }
-
-    if (!formData.password) {
-      errors.password = 'Password is required';
-    }
-
-    setValidationErrors(errors);
-    return Object.keys(errors).length === 0;
-  };
->>>>>>> dfe70d1b
 
   const handleSubmit = async (e: React.FormEvent) => {
     e.preventDefault();
@@ -85,7 +48,7 @@
     }
   };
 
-  const handleInputChange = (field: string, value: string) => {
+  const handleInputChange = (field: 'email' | 'password', value: string) => {
     updateField(field, value);
     
     // Clear auth error and unregistered prompt when user makes changes
